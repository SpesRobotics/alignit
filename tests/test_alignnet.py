--- conflicted
+++ resolved
@@ -4,16 +4,12 @@
 
 
 def test_alignnet_forward_shapes_cpu():
-<<<<<<< HEAD
-    model = AlignNet(backbone_name="resnet18", backbone_weights=None, use_vector_input=False, output_dim=7, use_depth_input=False)
-=======
     model = AlignNet(
         backbone_name="resnet18",
         backbone_weights=None,
         use_vector_input=False,
         output_dim=7,
     )
->>>>>>> 8b8d05cf
     model.eval()
     x = torch.randn(2, 3, 3, 64, 64)  # B=2, N=3 views
     with torch.no_grad():
@@ -22,16 +18,12 @@
 
 
 def test_alignnet_with_vector_input():
-<<<<<<< HEAD
-    model = AlignNet(backbone_name="resnet18", backbone_weights=None, use_vector_input=True, output_dim=7, use_depth_input=False)
-=======
     model = AlignNet(
         backbone_name="resnet18",
         backbone_weights=None,
         use_vector_input=True,
         output_dim=7,
     )
->>>>>>> 8b8d05cf
     model.eval()
     x = torch.randn(1, 2, 3, 64, 64)
     vecs = [torch.randn(5)]
@@ -41,16 +33,12 @@
 
 
 def test_alignnet_performance():
-<<<<<<< HEAD
-    model = AlignNet(backbone_name="efficientnet_b0", backbone_weights=None, use_vector_input=True, output_dim=7, use_depth_input=False)
-=======
     model = AlignNet(
         backbone_name="efficientnet_b0",
         backbone_weights=None,
         use_vector_input=True,
         output_dim=7,
     )
->>>>>>> 8b8d05cf
     model.eval()
     x = torch.randn(1, 3, 3, 224, 224)  # B=1, N=3 views
     vecs = [torch.randn(5)]
