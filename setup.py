--- conflicted
+++ resolved
@@ -1,4 +1,5 @@
 from setuptools import setup, find_packages
+
 
 setup(
     name="alignit",
@@ -20,11 +21,8 @@
         "numpy",
         "teleop[utils]",
         "xarm-python-sdk",
-<<<<<<< HEAD
         "draccus",
-=======
-        "lerobot @ git+https://github.com/huggingface/lerobot.git@67196c9"
->>>>>>> 55d30c48
+        "lerobot @ git+https://github.com/huggingface/lerobot.git@67196c9",
     ],
     python_requires=">=3.7",
     classifiers=[
