--- conflicted
+++ resolved
@@ -25,7 +25,9 @@
 git clone https://github.com/SpesRobotics/alignit.git
 cd alignit
 pip install -e .
-<<<<<<< HEAD
+
+# Run tests
+python -m pytest
 ```
 
 ### HuggingFace Hub Integration
@@ -49,9 +51,4 @@
 
 # Combine HuggingFace Hub and wandb
 python -m alignit.train --dataset.hf_dataset_name=username/dataset-name --wandb_project=my-robot-project
-=======
-
-# Run tests
-python -m pytest
->>>>>>> 73254ea5
 ```