import time
import numpy as np
import transforms3d as t3d
from alignit.robots.bullet import Bullet
from alignit.robots.mujoco import MuJoCoRobot
from alignit.utils.tfs import are_tfs_close
from datasets import Dataset, Features, Sequence, Value, Image, load_from_disk, concatenate_datasets
from alignit.utils.zhou import se3_sixd
from alignit.robots.robot import Robot
import shutil
import os


def generate_spiral_trajectory(
<<<<<<< HEAD
    start_pose, 
    z_step=0.001,
    radius_step=0.001,
    num_steps=100,
    cone_angle=45,
    visible_sweep=180,
    viewing_angle_offset=0,
    angular_resolution=5,
    include_cone_poses=True,
    initial_lift_steps=10,
    lift_height_before_spiral=0.1 
):

    trajectory = []
    R_start = start_pose[:3, :3]  
    t_start_initial = start_pose[:3, 3] 

    cone_angle_rad = np.deg2rad(cone_angle)
    # if initial_lift_steps > 0:
    #     z_increment_per_step = lift_height_before_spiral / (initial_lift_steps - 1) \
    #                            if initial_lift_steps > 1 else lift_height_before_spiral

    #     for j in range(initial_lift_steps):
    #         current_z_lift = t_start_initial[2] + (j * z_increment_per_step)
    #         lift_position = np.array([t_start_initial[0], t_start_initial[1], current_z_lift])
    #         T_lift = np.eye(4)
    #         T_lift[:3, :3] = R_start  
    #         T_lift[:3, 3] = lift_position
    #         trajectory.append(T_lift)

    t_start_spiral = np.array([t_start_initial[0], t_start_initial[1], t_start_initial[2] + lift_height_before_spiral])
    start_angle = -visible_sweep / 2 + viewing_angle_offset
    end_angle = visible_sweep / 2 + viewing_angle_offset

    for i in range(num_steps):
        radius = radius_step * i
        angle = 2 * np.pi * i / 10  
        local_offset = np.array([
            radius * np.cos(angle),
            radius * np.sin(angle),
            -z_step * i 
        ])

        world_offset = R_start @ local_offset
        base_position = t_start_spiral + world_offset 

        T = np.eye(4)
        T[:3, :3] = R_start 
        T[:3, 3] = base_position
        trajectory.append(T)

        if include_cone_poses:
            for deg in np.arange(start_angle, end_angle, angular_resolution):
                theta = np.deg2rad(deg)

                tilt = t3d.euler.euler2mat(cone_angle_rad, 0, 0)
                spin = t3d.euler.euler2mat(0, 0, theta)
                R_cone = R_start @ spin @ tilt 

                T_cone = np.eye(4)
                T_cone[:3, :3] = R_cone
                T_cone[:3, 3] = base_position
                trajectory.append(T_cone)

=======
    start_pose, z_step=0.001, radius_step=0.001, num_steps=100
):
    """
    Generate a spiral trajectory in 3D space, moving backwards along the gripper's local z-axis.
    The gripper keeps its original orientation from start_pose.

    Args:
        start_pose (np.ndarray): 4x4 pose matrix of the gripper at the starting position.
        z_step (float): Spiral step size in the negative local z-direction.
        radius_step (float): How much the spiral radius grows per step.
        num_steps (int): Number of steps to generate.

    Returns:
        list of np.ndarray: Each is a 4x4 pose matrix.
    """
    trajectory = []
    R = start_pose[:3, :3]
    t = start_pose[:3, 3]

    for i in range(num_steps):
        radius = radius_step * i
        angle = 2 * np.pi * i / 10  # tweak this to control spiral tightness

        # Local offset in gripper frame
        local_offset = np.array(
            [
                radius * np.cos(angle),  # x
                radius * np.sin(angle),  # y
                -z_step * i,  # negative z
            ]
        )

        # Convert to world offset
        world_offset = R @ local_offset
        position = t + world_offset

        # Build new pose
        T = np.eye(4)
        T[:3, :3] = R  # same orientation as start
        T[:3, 3] = position
        trajectory.append(T)

>>>>>>> c24d4eef
    return trajectory


def main():
    robot = MuJoCoRobot()
    features = Features({
        "images": Sequence(Image()),
        "action": Sequence(Value("float32"))
    })
    
    pose1 = robot.get_object_pose()
    transl = pose1[:3,3] + np.array([0,0,0.1])
    rot = pose1[:3,:3]

    pose_final_target = t3d.affines.compose(
       transl, rot, [1, 1, 1]
    )

    pose_alignment_target = pose_final_target @ t3d.affines.compose(
        [0., 0, -0.15], t3d.euler.euler2mat(0, 0, 0), [1, 1, 1]
    )
    pose_record_start = pose_alignment_target @ t3d.affines.compose(
        [0.1, 0, -0.1], t3d.euler.euler2mat(0, 0, 0), [1, 1, 1]
    )
<<<<<<< HEAD
    print("Current robot pose: ")
    
    for episode in range(20):
        
        random_pos = [
        0.25 + np.random.uniform(-0.01, 0.01),  
        0.0 + np.random.uniform(-0.01, 0.01),    
        0.08   
        ]
        roll = np.pi  
        pitch = np.random.uniform(0 ,np.pi/4)   
        yaw = np.random.uniform(-np.pi/2, np.pi/2)        
    
        pose = t3d.affines.compose(
            random_pos,
            t3d.euler.euler2mat(roll, pitch, yaw),  
            [1, 1, 1]  #
        )
        pose_alignment_target = pose @ t3d.affines.compose(
        [0, 0, -0.1], t3d.euler.euler2mat(0, 0, 0), [1, 1, 1]
            )
        pose_start = pose @ t3d.affines.compose(
        [0, 0, -0.025], t3d.euler.euler2mat(0, 0, 0), [1, 1, 1]
            )
        robot.set_object_pose("pickup_object", pose)
        pose1 = robot.get_object_pose()
        object_z_axis = pose1[:3, 2] 
        offset_distance = -0.1
        offset_vector = object_z_axis * offset_distance
        transl = pose1[:3, 3] + offset_vector  
        rot = pose1[:3, :3]
        pose_final_target = t3d.affines.compose(
            transl, rot, [1, 1, 1]
        )

        robot.servo_to_pose(pose_alignment_target, lin_tol=0.015,ang_tol=0.015)
        robot.groff()
        trajectory = generate_spiral_trajectory(
            pose_start,
            z_step=0.0005,        
            radius_step=0.001,   
            num_steps=100,       
            cone_angle=30,
            visible_sweep=60,
            viewing_angle_offset=-120,
            angular_resolution=10,
            include_cone_poses=False
=======

    robot.servo_to_pose(pose_final_target)

    for i in range(10):
        pose_record_start_episode = pose_record_start.copy()
        pose_record_start_episode[:3, 3] += np.random.uniform(
            low=[-0.03, -0.03, -0.1],
            high=[0.03, 0.03, 0.01]
        )
        robot.servo_to_pose(pose_record_start_episode)

        trajectory = generate_spiral_trajectory(
            pose_record_start_episode, z_step=0.001, radius_step=0.001, num_steps=70
>>>>>>> c24d4eef
        )
        i= 0
        for pose in trajectory:
            print(f"Pose number {i}: {pose}")
            i = i+1
        frames = []
        i = 0
        #robot.servo_to_pose(pose_record_start)
        for pose in trajectory:
<<<<<<< HEAD
            robot.servo_to_pose(pose, lin_tol=0.05,ang_tol=0.05)
=======
            robot.servo_to_pose(pose, lin_tol=0.01, ang_tol=0.01)
>>>>>>> c24d4eef
            current_pose = robot.pose()

            action_pose = np.linalg.inv(current_pose) @ pose_alignment_target
            action_sixd = se3_sixd(action_pose)

            observation = robot.get_observation()
            frame = {
                "images": [ observation["camera.rgb"]],
                "action": action_sixd
            }
            frames.append(frame)
            print(f"moved to {pose}")
            i = i +1
            print(f"Completed : {i} %")
        
<<<<<<< HEAD
        print(f"Episode {episode+1} completed with {len(frames)} frames.")
        
=======
        print(f"Episode {i+1} completed with {len(frames)} frames.")
>>>>>>> c24d4eef
        episode_dataset = Dataset.from_list(frames, features=features)
        
        if i == 0:
            # First episode, save directly
            combined_dataset = episode_dataset
        else:
            previous_dataset = load_from_disk("data/duck")
            previous_dataset = previous_dataset.cast(features)
            combined_dataset = concatenate_datasets([previous_dataset, episode_dataset])
            del previous_dataset

        temp_path = "data/duck_temp"
        combined_dataset.save_to_disk(temp_path)
        
        # Remove old dataset and move temp to final location
        if os.path.exists("data/duck"):
            shutil.rmtree("data/duck")
        shutil.move(temp_path, "data/duck")

    robot.close()


<<<<<<< HEAD

=======
>>>>>>> c24d4eef
if __name__ == "__main__":
    main()<|MERGE_RESOLUTION|>--- conflicted
+++ resolved
@@ -9,10 +9,7 @@
 from alignit.robots.robot import Robot
 import shutil
 import os
-
-
 def generate_spiral_trajectory(
-<<<<<<< HEAD
     start_pose, 
     z_step=0.001,
     radius_step=0.001,
@@ -77,50 +74,6 @@
                 T_cone[:3, 3] = base_position
                 trajectory.append(T_cone)
 
-=======
-    start_pose, z_step=0.001, radius_step=0.001, num_steps=100
-):
-    """
-    Generate a spiral trajectory in 3D space, moving backwards along the gripper's local z-axis.
-    The gripper keeps its original orientation from start_pose.
-
-    Args:
-        start_pose (np.ndarray): 4x4 pose matrix of the gripper at the starting position.
-        z_step (float): Spiral step size in the negative local z-direction.
-        radius_step (float): How much the spiral radius grows per step.
-        num_steps (int): Number of steps to generate.
-
-    Returns:
-        list of np.ndarray: Each is a 4x4 pose matrix.
-    """
-    trajectory = []
-    R = start_pose[:3, :3]
-    t = start_pose[:3, 3]
-
-    for i in range(num_steps):
-        radius = radius_step * i
-        angle = 2 * np.pi * i / 10  # tweak this to control spiral tightness
-
-        # Local offset in gripper frame
-        local_offset = np.array(
-            [
-                radius * np.cos(angle),  # x
-                radius * np.sin(angle),  # y
-                -z_step * i,  # negative z
-            ]
-        )
-
-        # Convert to world offset
-        world_offset = R @ local_offset
-        position = t + world_offset
-
-        # Build new pose
-        T = np.eye(4)
-        T[:3, :3] = R  # same orientation as start
-        T[:3, 3] = position
-        trajectory.append(T)
-
->>>>>>> c24d4eef
     return trajectory
 
 
@@ -145,7 +98,6 @@
     pose_record_start = pose_alignment_target @ t3d.affines.compose(
         [0.1, 0, -0.1], t3d.euler.euler2mat(0, 0, 0), [1, 1, 1]
     )
-<<<<<<< HEAD
     print("Current robot pose: ")
     
     for episode in range(20):
@@ -193,21 +145,6 @@
             viewing_angle_offset=-120,
             angular_resolution=10,
             include_cone_poses=False
-=======
-
-    robot.servo_to_pose(pose_final_target)
-
-    for i in range(10):
-        pose_record_start_episode = pose_record_start.copy()
-        pose_record_start_episode[:3, 3] += np.random.uniform(
-            low=[-0.03, -0.03, -0.1],
-            high=[0.03, 0.03, 0.01]
-        )
-        robot.servo_to_pose(pose_record_start_episode)
-
-        trajectory = generate_spiral_trajectory(
-            pose_record_start_episode, z_step=0.001, radius_step=0.001, num_steps=70
->>>>>>> c24d4eef
         )
         i= 0
         for pose in trajectory:
@@ -217,11 +154,7 @@
         i = 0
         #robot.servo_to_pose(pose_record_start)
         for pose in trajectory:
-<<<<<<< HEAD
             robot.servo_to_pose(pose, lin_tol=0.05,ang_tol=0.05)
-=======
-            robot.servo_to_pose(pose, lin_tol=0.01, ang_tol=0.01)
->>>>>>> c24d4eef
             current_pose = robot.pose()
 
             action_pose = np.linalg.inv(current_pose) @ pose_alignment_target
@@ -229,7 +162,7 @@
 
             observation = robot.get_observation()
             frame = {
-                "images": [ observation["camera.rgb"]],
+                "images": [observation["camera.rgb"]],
                 "action": action_sixd
             }
             frames.append(frame)
@@ -237,16 +170,10 @@
             i = i +1
             print(f"Completed : {i} %")
         
-<<<<<<< HEAD
         print(f"Episode {episode+1} completed with {len(frames)} frames.")
         
-=======
-        print(f"Episode {i+1} completed with {len(frames)} frames.")
->>>>>>> c24d4eef
         episode_dataset = Dataset.from_list(frames, features=features)
-        
-        if i == 0:
-            # First episode, save directly
+        if episode == 0:
             combined_dataset = episode_dataset
         else:
             previous_dataset = load_from_disk("data/duck")
@@ -256,8 +183,6 @@
 
         temp_path = "data/duck_temp"
         combined_dataset.save_to_disk(temp_path)
-        
-        # Remove old dataset and move temp to final location
         if os.path.exists("data/duck"):
             shutil.rmtree("data/duck")
         shutil.move(temp_path, "data/duck")
@@ -265,9 +190,6 @@
     robot.close()
 
 
-<<<<<<< HEAD
 
-=======
->>>>>>> c24d4eef
 if __name__ == "__main__":
     main()