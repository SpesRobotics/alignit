from datasets import load_from_disk, load_dataset as hf_load_dataset


<<<<<<< HEAD
def load_dataset_smart(path: str):
    """Load dataset either from local disk or HuggingFace Hub.
    
    Args:
        path: Local path (starts with . or /) or HuggingFace dataset name
    """
    if path.startswith(".") or path.startswith("/"):
        return load_from_disk(path)
    
    # Load from HuggingFace Hub
    dataset = load_dataset(path)
    
    # Handle DatasetDict vs Dataset - return the train split if it exists
    if hasattr(dataset, 'keys') and 'train' in dataset:
        return dataset['train']
    elif hasattr(dataset, 'keys') and len(dataset.keys()) == 1:
        # If there's only one split, return it
        split_name = list(dataset.keys())[0]
        return dataset[split_name]
    else:
        # Return as-is if it's already a Dataset
        return dataset


def push_dataset_to_hub(dataset, username: str, dataset_name: str, token: str = None, private: bool = True):
    """Push dataset to HuggingFace Hub.
    
    Args:
        dataset: The dataset to push
        username: HuggingFace username
        dataset_name: Name for the dataset on HuggingFace Hub
        token: HuggingFace token for authentication
        private: Whether to make the dataset private (default: True)
    """
    repo_id = f"{username}/{dataset_name}"
    dataset.push_to_hub(
        repo_id=repo_id,
        token=token,
        private=private
    )
    return repo_id
=======
def load_dataset(path: str):
    """Load a dataset from disk if given a local path, otherwise from the hub.

    This function wraps Hugging Face Datasets loaders while accepting either a
    filesystem path (./ or /) or a dataset name.
    """
    if path.startswith(".") or path.startswith("/"):
        return load_from_disk(path)
    return hf_load_dataset(path)
>>>>>>> 73254ea5
<|MERGE_RESOLUTION|>--- conflicted
+++ resolved
@@ -1,7 +1,6 @@
 from datasets import load_from_disk, load_dataset as hf_load_dataset
 
 
-<<<<<<< HEAD
 def load_dataset_smart(path: str):
     """Load dataset either from local disk or HuggingFace Hub.
     
@@ -42,15 +41,4 @@
         token=token,
         private=private
     )
-    return repo_id
-=======
-def load_dataset(path: str):
-    """Load a dataset from disk if given a local path, otherwise from the hub.
-
-    This function wraps Hugging Face Datasets loaders while accepting either a
-    filesystem path (./ or /) or a dataset name.
-    """
-    if path.startswith(".") or path.startswith("/"):
-        return load_from_disk(path)
-    return hf_load_dataset(path)
->>>>>>> 73254ea5
+    return repo_id